#!/usr/bin/env python3

from setuptools import setup, find_packages

tests_require = ['nose', 'scipy', 'mock', 'asynctest']

setup(
    author='MeerKAT SDP Team',
    author_email='sdpdev+katcbfsim@ska.ac.za',
    name='katcbfsim',
    package_data={'': ['*.mako']},
    include_package_data=True,
    description='Simulator for MeerKAT correlator',
    scripts=['scripts/cbfsim.py'],
    setup_requires=['katversion'],
    install_requires=[
<<<<<<< HEAD
        'aiokatcp', 'spead2>=3.0.0', 'katpoint', 'numpy', 'h5py',
=======
        'aiokatcp', 'aiomonitor', 'spead2>=1.11.1,<3', 'katpoint', 'numpy', 'h5py',
>>>>>>> a6161488
        'katsdpsigproc[CUDA]', 'katsdptelstate', 'netifaces', 'numba',
        'katsdpservices'],
    tests_require=tests_require,
    extras_require={'test': tests_require, 'doc': ['sphinx>=1.3']},
    packages=find_packages(),
    use_katversion=True
)<|MERGE_RESOLUTION|>--- conflicted
+++ resolved
@@ -14,11 +14,7 @@
     scripts=['scripts/cbfsim.py'],
     setup_requires=['katversion'],
     install_requires=[
-<<<<<<< HEAD
-        'aiokatcp', 'spead2>=3.0.0', 'katpoint', 'numpy', 'h5py',
-=======
-        'aiokatcp', 'aiomonitor', 'spead2>=1.11.1,<3', 'katpoint', 'numpy', 'h5py',
->>>>>>> a6161488
+        'aiokatcp', 'aiomonitor', 'spead2>=3.0.0', 'katpoint', 'numpy', 'h5py',
         'katsdpsigproc[CUDA]', 'katsdptelstate', 'netifaces', 'numba',
         'katsdpservices'],
     tests_require=tests_require,
