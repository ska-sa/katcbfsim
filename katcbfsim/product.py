from __future__ import print_function, division
import trollius
import logging
import collections
from trollius import From, Return
from katsdptelstate import endpoint
from katsdpsigproc import accel
import katpoint
import numpy as np
from . import rime


logger = logging.getLogger(__name__)


class CaptureInProgressError(RuntimeError):
    """Exception thrown when trying to modify some value that may not be
    modified while data capture is running.
    """
    pass


class IncompleteConfigError(RuntimeError):
    """Exception thrown when requesting capture but the product or subarray
    is missing necessary configuration.
    """
    pass


class UnsupportedProductError(RuntimeError):
    """Exception thrown for operations not supported on this product type."""
    pass


@trollius.coroutine
def wait_until(future, when, loop=None):
    """Like :meth:`trollius.wait_for`, but with an absolute timeout."""
    def ready(*args):
        if not waiter.done():
            waiter.set_result(None)

    if loop is None:
        loop = trollius.get_event_loop()
    waiter = trollius.Future(loop=loop)
    timeout_handle = loop.call_at(when, ready)
    # Ensure the that future is really a future, not a coroutine object
    future = trollius.async(future, loop=loop)
    future.add_done_callback(ready)
    try:
        result = yield From(waiter)
        if future.done():
            raise trollius.Return(future.result())
        else:
            future.remove_done_callback(ready)
            future.cancel()
            raise trollius.TimeoutError()
    finally:
        timeout_handle.cancel()


@trollius.coroutine
def _async_wait_for_events(events, loop=None):
    def wait_for_events(events):
        for event in events:
            event.wait()
    if loop is None:
        loop = trollius.get_event_loop()
    if events:
        yield From(loop.run_in_executor(None, wait_for_events, events))


class ResourceAllocation(object):
    def __init__(self, start, end, value):
        self._start = start
        self._end = end
        self.value = value

    def wait(self):
        return self._start

    @trollius.coroutine
    def wait_events(self, loop=None):
        if loop is None:
            loop = trollius.get_event_loop()
        events = yield From(self._start)
        yield From(_async_wait_for_events(events, loop=loop))

    def ready(self, events=None):
        if events is None:
            events = []
        self._end.set_result(events)

    def __enter__(self):
        return self.value

    def __exit__(self, exc_type, exc_value, exc_tb):
        if not self._end.done():
            if exc_type is not None:
                self._end.cancel()
            else:
                logger.warn('Resource allocation was not explicitly made ready')
                self.ready()


class Resource(object):
    """Abstraction of a contended resource, which may exist on a device.

    Passing of ownership is done via futures. Acquiring a resource is a
    non-blocking operation that returns two futures: a future to wait for
    before use, and a future to be signalled with a result when done. The
    value of each of these futures is a (possibly empty) list of device
    events which must be waited on before more device work is scheduled.
    """
    def __init__(self, value):
        self._future = trollius.Future()
        self._future.set_result([])
        self.value = value

    def acquire(self):
        old = self._future
        self._future = trollius.Future()
        return ResourceAllocation(old, self._future, self.value)


class Subarray(object):
    """Model of an array, the sky, and possibly other simulation parameters,
    shared by several data products. A subarray should first be configured
    before starting capture on any of the corresponding products, and must
    remain immutable (except where noted) while any product is capturing.
    This is partly enforced by exceptions thrown from setters, but the
    :attr:`antennas` and :attr:`sources` attributes are mutable lists and so
    suitable care must be taken.

    Attributes
    ----------
    antennas : list of :class:`katpoint.Antenna`
        The antennas in the simulated array.
    sources : list of :class:`katpoint.Target`
        The simulated sources. Only point sources are currently supported.
        The do not necessarily have to be radec targets, and the position
        and flux model can safely be changed on the fly.
    target : :class:`katpoint.Target`
        Target. This determines the phase center for the simulation (and
        eventually the center for the beam model as well).
    sync_time : :class:`katpoint.Timestamp`
        Start time for the simulated capture. When set, it is truncated to a
        whole number of seconds.
    clock_ratio : float
        Scale factor between virtual time in the simulation and wall clock
        time. Smaller values will run the simulation faster; setting it to 0
        will cause the simulation to run as fast as possible.
    """
    def __init__(self):
        self.antennas = []
        self.sources = []
        self.target = None
        self._sync_time = katpoint.Timestamp()
        self._clock_ratio = 1.0
        self.capturing = 0     # Number of products that are capturing

    def add_antenna(self, antenna):
        """Add a new antenna to the simulation.

        Parameters
        ----------
        antenna : :class:`katpoint.Antenna`
            New antenna

        Raises
        ------
        CaptureInProgressError
            If any associated product has a capture is in progress
        """
        if self.capturing:
            raise CaptureInProgressError('cannot add antennas while capture is in progress')
        self.antennas.append(antenna)

    def add_source(self, source):
        """Add a new source to the simulation.

        See :attr:`sources` for details on what types of source are supported.

        Parameters
        ----------
        source : :class:`katpoint.Target`
            New source

        Raises
        ------
        CaptureInProgressError
            If any associated product has a capture is in progress
        """
        if self.capturing:
            raise CaptureInProgressError('cannot add source while capture is in progress')
        if source.flux_model is None:
            logging.warn('source has no flux model; it will be assumed to be 1 Jy')
        self.sources.append(source)

    def ensure_source(self, timestamp):
        """Ensure that at least one source exists. If no source exists, a 1 Jy
        source is placed at the phase center (which must exist at `timestamp`).

        Parameters
        ----------
        timestamp : float
            Time at which to look up the target
        """
        if not self.sources:
            self.sources.append(self.target_at(timestamp))

    @property
    def sync_time(self):
        return self._sync_time

    @sync_time.setter
    def sync_time(self, value):
        if self.capturing:
            raise CaptureInProgressError('cannot set sync time while capture is in progress')
        self._sync_time = katpoint.Timestamp(int(value.secs))

    @property
    def clock_ratio(self):
        return self._clock_ratio

    @clock_ratio.setter
    def clock_ratio(self, value):
        if self.capturing:
            raise CaptureInProgressError('cannot set clock ratio while capture is in progress')
        self._clock_ratio = value

    def target_at(self, timestamp):
        """Obtains the target at a given point in simulated time. In this base
        class this just returns :attr:`target`, but it can be overridden by
        subclasses to allow the target to be pulled rather than pushed."""
        return self.target


class Product(object):
    """Base class for simulated products. It provides the basic machinery to
    start and stop capture running in a separate asyncio task.

    Unless otherwise documented, changing any attributes while a capture is in
    progress has undefined behaviour. In some cases, but not all, this is
    enforced by a :exc:`CaptureInProgressError`.

    Parameters
    ----------
    subarray : :class:`Subarray`
        Subarray corresponding to this product
    name : str
        Name for this product (used by katcp)
    loop : :class:`trollius.BaseEventLoop`, optional
        Event loop for coroutines

    Attributes
    ----------
    name : :class:`str`
        Name for this product (used by katcp)
    subarray : :class:`Subarray`
        Subarray corresponding to this product
    n_antennas : int, read-only
        Number of antennas
    n_baselines : int, read-only
        Number of baselines (antenna pairs, not input pairs)
    destination_factory : callable
        Called with `self` to return a stream on which output will be sent.
    capturing : bool, read-only
        Whether a capture is in progress. This is true from
        :meth:`capture_start` until :meth:`capture_stop` completes, even if
        the capture coroutine terminates earlier.
    """
    def __init__(self, subarray, name, loop=None):
        self._capture_future = None
        self._stop_future = None
        self.name = name
        self.subarray = subarray
        self.destination_factory = None
        if loop is None:
            self._loop = trollius.get_event_loop()
        else:
            self._loop = loop

    def __setattr__(self, key, value):
        # Prevent modifications while capture is in progress
        if not key.startswith('_') and self.capturing:
            raise CaptureInProgressError('cannot set {} while capture is in progress'.format(key))
        return super(Product, self).__setattr__(key, value)

    @property
    def n_antennas(self):
        return len(self.subarray.antennas)

    @property
    def n_baselines(self):
        n = self.n_antennas
        return n * (n + 1) // 2

    @property
    def capturing(self):
        return self._capture_future is not None

    def capture_start(self):
        """Begin capturing data, if it has not been done already. The
        capturing is done on the trollius event loop, which must thus be
        allowed to run frequency to ensure timeous delivery of results.

<<<<<<< HEAD
        Subclasses may override this to provide consistency checks on the
        state. They must also provide the :meth:`_capture` coroutine.
=======
        If no sources are defined, one is added at the phase center.
>>>>>>> ea47f831

        Raises
        ------
        IncompleteConfigError
            if no destination is defined
        """
        if self.capturing:
            logger.warn('Ignoring attempt to start capture when already running')
            return
<<<<<<< HEAD
        if self.destination_factory is None:
            raise IncompleteConfigError('no destination specified')
=======
        if not self.subarray.antennas:
            raise IncompleteConfigError('no antennas defined')
        if self.destination_factory is None:
            raise IncompleteConfigError('no destination specified')
        if self.subarray.target_at(self.subarray.sync_time) is None:
            raise IncompleteConfigError('no target set')
        self.subarray.ensure_source(self.subarray.sync_time)
>>>>>>> ea47f831
        self.subarray.capturing += 1
        # Create a future that is set by capture_stop
        self._stop_future = trollius.Future(loop=self._loop)
        # Start the capture coroutine on the event loop
        self._capture_future = trollius.async(self._capture(), loop=self._loop)

    @trollius.coroutine
    def capture_stop(self):
        """Request an end to data capture, and wait for capture to complete.
        This is a coroutine.
        """
        if not self.capturing:
            logger.warn('Ignoring attempt to stop capture when not running')
            return
        self._stop_future.set_result(None)
        yield From(self._capture_future)
        self._stop_future = None
        self._capture_future = None
        self.subarray.capturing -= 1

    @trollius.coroutine
    def wait_for_next(self, wall_time):
        """Utility function for subclasses to managing timing. It will wait
        until either `wall_time` is reached, or :meth:`capture_stop` has been
        called. It also warns if `wall_time` has already passed.

        Parameters
        ----------
        wall_time : float
            Loop timestamp at which to stop

        Returns
        -------
        stopped : bool
            If true, then :meth:`capture_stop` was called.
        """
        try:
            now = self._loop.time()
            if now > wall_time:
                logger.warn('Falling behind the requested rate by %f seconds', now - wall_time)
            else:
                logger.debug('Sleeping for %f seconds', wall_time - now)
            yield From(wait_until(trollius.shield(self._stop_future), wall_time, self._loop))
        except trollius.TimeoutError:
            # This is the normal case: time for the next dump to be transmitted
            stopped = False
        else:
            # The _stop_future was triggered
            stopped = True
        raise Return(stopped)


class CBFProduct(Product):
    """Parts that are shared between :class:`FXProduct` and :class:`BeamformerProduct`.

    Parameters
    ----------
    subarray : :class:`Subarray`
        Subarray corresponding to this product
    name : str
        Name for this product (used by katcp)
    adc_rate : int
        Simulated ADC clock rate, in Hz
    bandwidth : int
        Total bandwidth over all channels, in Hz
    n_channels : int
        Number of channels
    loop : :class:`trollius.BaseEventLoop`, optional
        Event loop for coroutines

    Attributes
    ----------
    adc_rate : int
        Simulated ADC clock rate, in Hz
    bandwidth : int
        Total bandwidth over all channels, in Hz
    n_channels : int
        Number of channels
    center_frequency : int
        Frequency of the center of the band, in Hz
    """
    def __init__(self, subarray, name, adc_rate, bandwidth, n_channels, loop=None):
        super(CBFProduct, self).__init__(subarray, name, loop)
        self.adc_rate = adc_rate
        self.bandwidth = bandwidth
        self.n_channels = n_channels
        self.center_frequency = 1284000000


class FXProduct(CBFProduct):
    """Simulation of a correlation product.

    Parameters
    ----------
    context : katsdpsigproc context
        Device context
    subarray : :class:`Subarray`
        Subarray corresponding to this product
    name : str
        Name for this product (used by katcp)
    adc_rate : int
        Simulated ADC clock rate, in Hz
    bandwidth : int
        Total bandwidth over all channels, in Hz
    n_channels : int
        Number of channels
    loop : :class:`trollius.BaseEventLoop`, optional
        Event loop for coroutines

    Attributes
    ----------
    context : katsdpsigproc context
        Device context
    accumulation_length : float
        Simulated integration time in seconds. This is a property: setting the
        value will round it to the nearest supported value.
    wall_accumulation_length : float, read-only
        Minimum wall-clock time between emitting dumps. This is determined by
        :attr:`accumulation_length` and :attr:`Subarray.clock_ratio`.
    n_accs : int, read-only
        Number of simulated accumulations per output dump. This is set
        indirectly by writing to :attr:`accumulation_length`.
    """
    def __init__(self, context, subarray, name, adc_rate, bandwidth, n_channels, loop=None):
        super(FXProduct, self).__init__(subarray, name, adc_rate, bandwidth, n_channels, loop)
        self.context = context
        self.accumulation_length = 0.5
        self.sefd = 20.0
        self.seed = 1

    @property
    def wall_accumulation_length(self):
        return self.subarray.clock_ratio * self.accumulation_length

    @property
    def accumulation_length(self):
        """Integration time in seconds. This is a property: setting the value
        will round it to the nearest supported value.
        """
        return self._accumulation_length

    @accumulation_length.setter
    def accumulation_length(self, value):
        # Round the accumulation length in the same way the real correlator
        # would. It requires a multiple of 256 accumulations.
        snap_length = self.n_channels / self.bandwidth
        self._n_accs = int(round(value / snap_length / 256)) * 256
        self._accumulation_length = snap_length * self.n_accs

    @property
    def n_accs(self):
        return self._n_accs

    def capture_start(self):
        """Begin capturing data, if it has not been done already.

        Raises
        ------
        IncompleteConfigError
            if the subarray has no sources, no antennas, or no target
        IncompleteConfigError
            if no destination is defined
        """
        if not self.subarray.antennas:
            raise IncompleteConfigError('no antennas defined')
        if not self.subarray.sources:
            raise IncompleteConfigError('no sources defined')
        if self.destination_factory is None:
            raise IncompleteConfigError('no destination specified')
        if self.subarray.target_at(self.subarray.sync_time) is None:
            raise IncompleteConfigError('no target set')
        super(FXProduct, self).capture_start()

    def _make_predict(self):
        """Compiles the kernel, allocates memory etc. This is potentially slow,
        so it is run in a separate thread to avoid blocking the event loop.

        Returns
        -------
        predict : :class:`~katcbfsim.rime.Rime`
            Visibility predictor
        data : list of :class:`~katsdpsigproc.accel.DeviceArray`
            Device storage for visibilities
        host : list of :class:`~katsdpsigproc.accel.HostArray`
            Pinned memory for transfers to the host
        """
        queue = self.context.create_command_queue()
        template = rime.RimeTemplate(self.context, len(self.subarray.antennas))
        predict = template.instantiate(
            queue, self.center_frequency, self.bandwidth,
            self.n_channels, self.n_accs,
            self.subarray.sources, self.subarray.antennas,
            self.sefd, self.seed, async=True)
        predict.ensure_all_bound()
        # Initialise gains. Eventually this will need to be more sophisticated, but
        # for now it is just real and diagonal.
        gain_host = predict.buffer('gain').empty_like()
        gain_host.fill(0)
        gain_host[:, :, 0, 0].fill(0.01)
        gain_host[:, :, 1, 1].fill(0.01)
        predict.buffer('gain').set(predict.command_queue, gain_host)
        data = [predict.buffer('out')]
        data.append(accel.DeviceArray(self.context, data[0].shape, data[0].dtype, data[0].padded_shape))
        host = [x.empty_like() for x in data]
        return predict, data, host

    @trollius.coroutine
    def _run_dump(self, index, predict_a, data_a, host_a, stream_a, io_queue_a):
        """Coroutine that does all the processing for a single dump. More than
        one of these will be active at a time, and they use :class:`Resource`
        avoid data hazards and to prevent out-of-order execution.
        """
        try:
            with predict_a as predict, data_a as data, host_a as host, \
                    stream_a as stream, io_queue_a as io_queue:
                # Prepare the predictor object.
                # No need to wait for events on predict, because the object has its own
                # command queue to serialise use.
                yield From(predict_a.wait())
                predict.bind(out=data)
                dump_start_time = self.subarray.sync_time + index * self.accumulation_length
                # Set the timestamp for the center of the integration period
                dump_center_time = dump_start_time + 0.5 * self.accumulation_length
                predict.set_time(dump_center_time)
                predict.set_phase_center(self.subarray.target_at(dump_start_time))

                # Execute the predictor, updating data
                logger.debug('Dump %d: waiting for device memory event', index)
                events = yield From(data_a.wait())
                logger.debug('Dump %d: device memory wait event found', index)
                predict.command_queue.enqueue_wait_for_events(events)
                logger.debug('Dump %d: device memory wait queued', index)
                predict_ready_event = predict()
                logger.debug('Dump %d: kernel queued', index)
                compute_event = predict.command_queue.enqueue_marker()
                predict.command_queue.flush()
                logger.debug('Dump %d: kernel flushed', index)
                predict_a.ready([predict_ready_event])   # Predict object can be reused now
                logger.debug('Dump %d: operation enqueued, waiting for host memory', index)

                # Transfer the data back to the host
                yield From(io_queue_a.wait()) # Just to ensure ordering - no data hazards
                yield From(host_a.wait())
                io_queue.enqueue_wait_for_events([compute_event])
                data.get_async(io_queue, host)
                io_queue.flush()
                logger.debug('Dump %d: transfer to host queued', index)
                transfer_event = io_queue.enqueue_marker()
                data_a.ready([transfer_event])
                io_queue_a.ready()
                # Wait for the transfer to complete
                yield From(_async_wait_for_events([transfer_event], loop=self._loop))
                logger.debug('Dump %d: transfer to host complete, waiting for stream', index)

                # Send the data
                yield From(stream_a.wait())        # Just to ensure ordering
                logger.debug('Dump %d: starting transmission', index)
                yield From(stream.send(host, index))
                host_a.ready()
                stream_a.ready()
                logger.debug('Dump %d: complete', index)
        except Exception:
            logging.error('Dump %d: exception', index, exc_info=True)

    @trollius.coroutine
    def _capture(self):
        """Capture co-routine, started by :meth:`capture_start` and joined by
        :meth:`capture_stop`.
        """
        # Futures corresponding to _run_dump coroutine calls
        dump_futures = collections.deque()
        destination = None
        try:
            destination = self.destination_factory(self)
            yield From(destination.send_metadata())
            predict, data, host = yield From(self._loop.run_in_executor(None, self._make_predict))
            index = 0
            predict_r = Resource(predict)
            io_queue_r = Resource(self.context.create_command_queue())
            data_r = [Resource(x) for x in data]
            host_r = [Resource(x) for x in host]
            stream_r = Resource(destination)
            wall_time = self._loop.time()
            while True:
                predict_a = predict_r.acquire()
                data_a = data_r[index % len(data_r)].acquire()
                host_a = host_r[index % len(host_r)].acquire()
                stream_a = stream_r.acquire()
                io_queue_a = io_queue_r.acquire()
                # Don't start the dump coroutine until the predictor is ready.
                # This ensures that if dumps can't keep up with the rate, then
                # we will block here rather than building an ever-growing set
                # of active coroutines.
                logger.debug('Dump %d: waiting for predictor', index)
                yield From(predict_a.wait_events(self._loop))
                logger.debug('Dump %d: predictor ready', index)
                future = trollius.async(
                    self._run_dump(index, predict_a, data_a, host_a, stream_a, io_queue_a),
                    loop=self._loop)
                dump_futures.append(future)
                # Sleep until either it is time to make the next dump, or we are asked
                # to stop.
                wall_time += self.wall_accumulation_length
                stopped = yield From(self.wait_for_next(wall_time))
                if stopped:
                    break
                # Reap any previously completed coroutines
                while dump_futures and dump_futures[0].done():
                    dump_futures[0].result()  # Re-throws exceptions here
                    dump_futures.popleft()
                index += 1
            logging.info('Stop requested, waiting for in-flight dumps...')
            while dump_futures:
                yield From(dump_futures[0])
                dump_futures.popleft()
            logging.info('Capture stopped by request')
            yield From(destination.close())
        except Exception:
            logger.error('Exception in capture coroutine', exc_info=True)
            for future in dump_futures:
                if not future.done():
                    future.cancel()
            if destination is not None:
                yield From(destination.close())


class BeamformerProduct(CBFProduct):
    """Simulated beam-former. The individual antennas are not simulated, but
    are still used to provide input labelling.

    Parameters
    ----------
    subarray : :class:`Subarray`
        Subarray corresponding to this product
    name : str
        Name for this product (used by katcp)
    adc_rate : int
        Simulated ADC clock rate, in Hz
    bandwidth : int
        Total bandwidth over all channels, in Hz
    n_channels : int
        Number of channels
    timesteps : int
        Number of samples in time accumulated into a single update. This is
        used by :class:`BeamformerStreamSpead` to decide the data shape.
    sample_bits : int
        Number of bits per output sample (for each of real and imag). Currently
        this must be 8, 16 or 32.
    loop : :class:`trollius.BaseEventLoop`, optional
        Event loop for coroutines

    Attributes
    ----------
    timesteps : int
        Number of samples in time accumulated into a single update. This is
        used by :class:`BeamformerStreamSpead` to decide the data shape.
    sample_bits : int
        Number of bits per output sample (for each of real and imag). Currently
        this must be 8, 16 or 32.
    dtype : numpy data type
        Data type corresponding to :attr:`sample_bits`
    interval : float
        Seconds between output dumps, in simulation time
    wall_interval : float
        Equivalent to :attr:`interval`, but in wall-clock time
    """
    def __init__(self, subarray, name, adc_rate, bandwidth, n_channels, timesteps, sample_bits, loop=None):
        super(BeamformerProduct, self).__init__(subarray, name, adc_rate, bandwidth, n_channels, loop)
        self.timesteps = timesteps
        self.sample_bits = sample_bits
        if sample_bits == 8:
            self.dtype = np.int8
        elif sample_bits == 16:
            self.dtype = np.int16
        elif sample_bits == 32:
            self.dtype = np.int32
        else:
            raise ValueError('sample_bits must be 8, 16 or 32')

    @property
    def interval(self):
        return self.timesteps * self.n_channels / self.bandwidth

    @property
    def wall_interval(self):
        return self.subarray.clock_ratio * self.interval

    @trollius.coroutine
    def _run_dump(self, destination, index):
        data = np.zeros((self.n_channels, self.timesteps, 2), self.dtype)
        # Stuff in some patterned values to help test decoding
        for i in range(self.timesteps):
            value = index * self.timesteps + i
            data[value % self.n_channels, value % self.timesteps, 0] = value & 0x7f
            data[value % self.n_channels, value % self.timesteps, 1] = (value >> 15) & 0x7f
        yield From(destination.send(data, index))

    def _capture(self):
        destination = None
        dump_futures = collections.deque()
        try:
            destination = self.destination_factory(self)
            yield From(destination.send_metadata())
            index = 0
            wall_time = self._loop.time()
            while True:
                while len(dump_futures) > 3:
                    yield From(dump_futures[0])
                    dump_futures.popleft()
                future = trollius.async(
                    self._run_dump(destination, index), loop=self._loop)
                dump_futures.append(future)
                wall_time += self.wall_interval
                stopped = yield From(self.wait_for_next(wall_time))
                if stopped:
                    break
                # Reap any previously completed coroutines
                while dump_futures and dump_futures[0].done():
                    dump_futures[0].result()  # Re-throws exceptions here
                    dump_futures.popleft()
                index += 1
            logging.info('Stop requested, waiting for in-flight dumps...')
            while dump_futures:
                yield From(dump_futures[0])
                dump_futures.popleft()
            logging.info('Capture stopped by request')
            yield From(destination.close())
        except Exception:
            logger.error('Exception in capture coroutine', exc_info=True)
            if destination is not None:
                yield From(destination.close())<|MERGE_RESOLUTION|>--- conflicted
+++ resolved
@@ -304,12 +304,8 @@
         capturing is done on the trollius event loop, which must thus be
         allowed to run frequency to ensure timeous delivery of results.
 
-<<<<<<< HEAD
         Subclasses may override this to provide consistency checks on the
         state. They must also provide the :meth:`_capture` coroutine.
-=======
-        If no sources are defined, one is added at the phase center.
->>>>>>> ea47f831
 
         Raises
         ------
@@ -319,18 +315,8 @@
         if self.capturing:
             logger.warn('Ignoring attempt to start capture when already running')
             return
-<<<<<<< HEAD
         if self.destination_factory is None:
             raise IncompleteConfigError('no destination specified')
-=======
-        if not self.subarray.antennas:
-            raise IncompleteConfigError('no antennas defined')
-        if self.destination_factory is None:
-            raise IncompleteConfigError('no destination specified')
-        if self.subarray.target_at(self.subarray.sync_time) is None:
-            raise IncompleteConfigError('no target set')
-        self.subarray.ensure_source(self.subarray.sync_time)
->>>>>>> ea47f831
         self.subarray.capturing += 1
         # Create a future that is set by capture_stop
         self._stop_future = trollius.Future(loop=self._loop)
@@ -487,21 +473,22 @@
     def capture_start(self):
         """Begin capturing data, if it has not been done already.
 
+        If no sources are defined, one is added at the phase center.
+
         Raises
         ------
         IncompleteConfigError
-            if the subarray has no sources, no antennas, or no target
+            if the subarray has no antennas, or no target
         IncompleteConfigError
             if no destination is defined
         """
         if not self.subarray.antennas:
             raise IncompleteConfigError('no antennas defined')
-        if not self.subarray.sources:
-            raise IncompleteConfigError('no sources defined')
         if self.destination_factory is None:
             raise IncompleteConfigError('no destination specified')
         if self.subarray.target_at(self.subarray.sync_time) is None:
             raise IncompleteConfigError('no target set')
+        self.subarray.ensure_source(self.subarray.sync_time)
         super(FXProduct, self).capture_start()
 
     def _make_predict(self):
