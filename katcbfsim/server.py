--- conflicted
+++ resolved
@@ -128,13 +128,10 @@
         """
         if name in self._products:
             return 'fail', 'product {} already exists'.format(name)
-<<<<<<< HEAD
         if self._halting:
             return 'fail', 'cannot add a product while halting'
-=======
         if self._context is None:
             return 'fail', 'no device context available'
->>>>>>> dd425239
         self.add_fx_product(name, adc_rate, center_frequency, bandwidth, n_channels)
         return 'ok',
 
